--- conflicted
+++ resolved
@@ -8,17 +8,8 @@
   # 固有のコマンドの接頭辞を設定する
   setPrefixes(['2D6.*', 'EO.*', 'SQ.*'])
 
-<<<<<<< HEAD
-  def initialize
-    super
-
-    @d66Type = 1
-    @sortType = 1
-  end
-=======
   # 成功判定のエイリアスコマンドを設定する
   set_aliases_for_srs_roll('EO', 'SQ')
->>>>>>> 8f0c7390
 
   # ゲームシステム名を返す
   # @return [String]
