--- conflicted
+++ resolved
@@ -1,11 +1,8 @@
 # -*- coding: utf-8 -*-
 # frozen_string_literal: true
-<<<<<<< HEAD
-=======
 
 require 'utils/table'
 require 'utils/range_table'
->>>>>>> 0de29117
 
 class BattleTech < DiceBot
   # ゲームシステムの識別子
