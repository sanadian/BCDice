# -*- coding: utf-8 -*-

require "rake/testtask"

task :default => :test

desc 'Clean coverage resuts'
task :clean_coverage do
  if RUBY_VERSION > '1.8.x'
    require 'simplecov'
    resultset_path = SimpleCov::ResultMerger.resultset_path
    FileUtils.rm resultset_path if File.exist? resultset_path
  end
end

namespace :test do
  Rake::TestTask.new(:dicebots) do |t|
    t.description = 'ダイスボット'

    t.test_files = [
      'src/test/setup',
      'src/test/testDiceBots.rb',
    ]
    t.libs = [
      'src/test',
      'src/',
      'src/irc'
    ]

    unless RUBY_VERSION < '1.9'
      t.ruby_opts = [
        '--enable-frozen-string-literal'
      ]
    end
  end

  Rake::TestTask.new(:unit) do |t|
    t.description = 'ユニットテスト'
    t.test_files = [
      'src/test/setup',
      'src/test/test_dicebot_info_is_defined.rb',
      'src/test/testDiceBotLoaders.rb',
      'src/test/testDiceBotPrefixesCompatibility.rb',
      'src/test/test_srs_help_messages.rb',
<<<<<<< HEAD
=======
      'src/test/range_table_test.rb',
>>>>>>> 0de29117
    ]
  end
end

task :test => [
  :clean_coverage,
  'test:dicebots',
  'test:unit',
]

if RUBY_VERSION >= '2.3'
  require 'rubocop/rake_task'
  RuboCop::RakeTask.new
  task :test => [:rubocop]

  require 'yard'
  require 'yard/rake/yardoc_task'

  YARD::Rake::YardocTask.new do |t|
    t.files = [
      'src/**/*.rb'
    ]
    t.options = []
  end
end<|MERGE_RESOLUTION|>--- conflicted
+++ resolved
@@ -42,10 +42,7 @@
       'src/test/testDiceBotLoaders.rb',
       'src/test/testDiceBotPrefixesCompatibility.rb',
       'src/test/test_srs_help_messages.rb',
-<<<<<<< HEAD
-=======
       'src/test/range_table_test.rb',
->>>>>>> 0de29117
     ]
   end
 end
